{
  "name": "@electron-forge/plugin-webpack",
  "version": "6.0.0-beta.63",
  "description": "Webpack plugin for Electron Forge, lets you use Webpack directly in your tooling",
  "repository": "https://github.com/electron-userland/electron-forge",
  "author": "Samuel Attard",
  "license": "MIT",
  "main": "dist/WebpackPlugin.js",
  "typings": "dist/WebpackPlugin.d.ts",
  "scripts": {
    "test": "xvfb-maybe mocha --config ../../../.mocharc.js test/**/*_spec.ts"
  },
  "devDependencies": {
    "@malept/cross-spawn-promise": "^2.0.0",
<<<<<<< HEAD
    "@types/interpret": "^1.1.1",
    "@types/node": "^17.0.8",
    "@types/rechoir": "^0.6.1",
=======
    "@types/node": "^17.0.25",
>>>>>>> 88d9d722
    "chai": "^4.3.3",
    "electron-packager": "^15.4.0",
    "mocha": "^9.0.1",
    "sinon": "^13.0.1",
    "which": "^2.0.2",
    "xvfb-maybe": "^0.2.1"
  },
  "engines": {
    "node": ">= 12.13.0"
  },
  "dependencies": {
    "@electron-forge/async-ora": "6.0.0-beta.63",
    "@electron-forge/core": "6.0.0-beta.63",
    "@electron-forge/plugin-base": "6.0.0-beta.63",
    "@electron-forge/shared-types": "6.0.0-beta.63",
    "@electron-forge/web-multi-logger": "6.0.0-beta.63",
    "chalk": "^4.0.0",
    "debug": "^4.3.1",
    "fs-extra": "^10.0.0",
    "global": "^4.3.2",
    "html-webpack-plugin": "^5.3.1",
    "interpret": "^2.2.0",
    "rechoir": "^0.8.0",
    "webpack": "^5.69.1",
    "webpack-dev-server": "^4.0.0",
    "webpack-merge": "^5.7.3"
  }
}<|MERGE_RESOLUTION|>--- conflicted
+++ resolved
@@ -12,13 +12,9 @@
   },
   "devDependencies": {
     "@malept/cross-spawn-promise": "^2.0.0",
-<<<<<<< HEAD
     "@types/interpret": "^1.1.1",
-    "@types/node": "^17.0.8",
+    "@types/node": "^17.0.25",
     "@types/rechoir": "^0.6.1",
-=======
-    "@types/node": "^17.0.25",
->>>>>>> 88d9d722
     "chai": "^4.3.3",
     "electron-packager": "^15.4.0",
     "mocha": "^9.0.1",
